from typing import IO

import click

from .utils import request


@click.command()
@click.pass_obj  # global_config
@click.argument("deployment_config_file", type=click.File("rb"))
def deploy(global_config: tuple, deployment_config_file: IO) -> None:
    server_url, disable_ssl = global_config
    deploy_url = f"{server_url}/deployments/create"

<<<<<<< HEAD
    files = {"config_file": deployment_config_file.read()}
    resp = httpx.post(deploy_url, files=files, verify=not disable_ssl)
=======
    files = {"file": deployment_config_file.read()}
    resp = request("POST", deploy_url, files=files, verify=not disable_ssl)
>>>>>>> 7ce73df7

    if resp.status_code >= 400:
        raise click.ClickException(resp.json().get("detail"))
    else:
        click.echo(f"Deployment successful: {resp.json().get('name')}")<|MERGE_RESOLUTION|>--- conflicted
+++ resolved
@@ -12,13 +12,8 @@
     server_url, disable_ssl = global_config
     deploy_url = f"{server_url}/deployments/create"
 
-<<<<<<< HEAD
     files = {"config_file": deployment_config_file.read()}
-    resp = httpx.post(deploy_url, files=files, verify=not disable_ssl)
-=======
-    files = {"file": deployment_config_file.read()}
     resp = request("POST", deploy_url, files=files, verify=not disable_ssl)
->>>>>>> 7ce73df7
 
     if resp.status_code >= 400:
         raise click.ClickException(resp.json().get("detail"))
