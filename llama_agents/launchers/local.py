import asyncio
import signal
import sys
import uuid
from typing import Any, Callable, Dict, List, Optional

from llama_agents.services.base import BaseService
from llama_agents.control_plane.base import BaseControlPlane
from llama_agents.message_consumers.base import (
    BaseMessageQueueConsumer,
    StartConsumingCallable,
)
from llama_agents.message_queues.simple import SimpleMessageQueue
from llama_agents.message_queues.base import BaseMessageQueue
from llama_agents.message_queues.base import PublishCallback
from llama_agents.messages.base import QueueMessage
from llama_agents.types import ActionTypes, TaskDefinition, TaskResult
from llama_agents.message_publishers.publisher import MessageQueuePublisherMixin


class HumanMessageConsumer(BaseMessageQueueConsumer):
    message_handler: Dict[str, Callable]
    message_type: str = "human"

    async def _process_message(self, message: QueueMessage, **kwargs: Any) -> None:
        action = message.action
        if action not in self.message_handler:
            raise ValueError(f"Action {action} not supported by control plane")

        if action == ActionTypes.COMPLETED_TASK:
            await self.message_handler[action](message_data=message.data)


class LocalLauncher(MessageQueuePublisherMixin):
    """Launches a llama-agents system locally, in a single async loop.

    The LocalLauncher is a convenience class for launching a system of services.

    When launching, the launcher will
    - Register each service to the control plane.
    - Start each service.
    - Register a human consumer to handle messages.
    - Publish an initial task to the control plane.
    - Run until the a result is found.
    - Clean up registered services by deregistering them from the control plane.
    - Clean up consumers by deregistering them from the message queue.

    Args:
        services (List[BaseService]):
            List of services to launch.
        control_plane (BaseControlPlane):
            Control plane for the system.
        message_queue (SimpleMessageQueue):
            Message queue for the system.
        publish_callback (Optional[PublishCallback], optional):
            Callback for publishing messages. Defaults to None.

    Examples:
        ```python
        from llama_agents import LocalLauncher

        launcher = LocalLauncher(
            services=[service1, service2],
            control_plane=control_plane,
            message_queue=message_queue,
        )

        # sync
        result = launcher.launch_single("Do the thing.")

        # async
        result = await launcher.alaunch_single("Do the thing again.")
        ```
    """

    def __init__(
        self,
        services: List[BaseService],
        control_plane: BaseControlPlane,
        message_queue: BaseMessageQueue = SimpleMessageQueue(),
        publish_callback: Optional[PublishCallback] = None,
    ) -> None:
        self.services = services
        self.control_plane = control_plane
        self._message_queue = message_queue
        self._publisher_id = f"{self.__class__.__qualname__}-{uuid.uuid4()}"
        self._publish_callback = publish_callback
        self.result: Optional[str] = None

    @property
<<<<<<< HEAD
    def message_queue(self) -> BaseMessageQueue:
=======
    def message_queue(self) -> SimpleMessageQueue:
        """Message queue."""
>>>>>>> 63ca4d0b
        return self._message_queue

    @property
    def publisher_id(self) -> str:
        """Publisher ID."""
        return self._publisher_id

    @property
    def publish_callback(self) -> Optional[PublishCallback]:
        """Publish callback, if any."""
        return self._publish_callback

    async def handle_human_message(self, **kwargs: Any) -> None:
        result = TaskResult(**kwargs["message_data"])
        self.result = result.result

    async def register_consumers(
        self, consumers: Optional[List[BaseMessageQueueConsumer]] = None
    ) -> List[StartConsumingCallable]:
        start_consuming_callables = []
        for service in self.services:
            start_consuming_callables.append(
                await self.message_queue.register_consumer(service.as_consumer())
            )

        consumers = consumers or []
        for consumer in consumers:
            start_consuming_callables.append(
                await self.message_queue.register_consumer(consumer)
            )

        start_consuming_callables.append(
            await self.message_queue.register_consumer(self.control_plane.as_consumer())
        )
        return start_consuming_callables

    def launch_single(self, initial_task: str) -> str:
        """Launch the system in a single async loop."""
        return asyncio.run(self.alaunch_single(initial_task))

    def get_shutdown_handler(self, tasks: List[asyncio.Task]) -> Callable:
        def signal_handler(sig: Any, frame: Any) -> None:
            print("\nShutting down.")
            for task in tasks:
                task.cancel()
            sys.exit(0)

        return signal_handler

    async def alaunch_single(self, initial_task: str) -> str:
        """Launch the system in a single async loop."""
        # clear any result
        self.result = None

        # register human consumer
        human_consumer = HumanMessageConsumer(
            message_handler={
                ActionTypes.COMPLETED_TASK: self.handle_human_message,
            }
        )
        start_consuming_callables = await self.register_consumers([human_consumer])

        # register each service to the control plane
        for service in self.services:
            await self.control_plane.register_service(service.service_definition)

        # start services
        bg_tasks: List[asyncio.Task] = []
        for service in self.services:
            if hasattr(service, "raise_exceptions"):
                service.raise_exceptions = True  # ensure exceptions are raised
            bg_tasks.append(await service.launch_local())

        # consumers start consuming in their own threads
        start_consuming_tasks = []
        for start_consuming_callable in start_consuming_callables:
            task = asyncio.create_task(start_consuming_callable())
            start_consuming_tasks.append(task)

        # publish initial task
        await self.publish(
            QueueMessage(
                type="control_plane",
                action=ActionTypes.NEW_TASK,
                data=TaskDefinition(input=initial_task).model_dump(),
            ),
        )
        # runs until the message queue is stopped by the human consumer
        mq_task = await self.message_queue.launch_local()
        shutdown_handler = self.get_shutdown_handler(
            [mq_task] + bg_tasks + start_consuming_tasks
        )
        loop = asyncio.get_event_loop()
        while loop.is_running():
            await asyncio.sleep(0.1)
            signal.signal(signal.SIGINT, shutdown_handler)

            for task in bg_tasks:
                if task.done() and task.exception():  # type: ignore
                    raise task.exception()  # type: ignore

            if mq_task is not None and mq_task.done() and mq_task.exception():  # type: ignore
                raise mq_task.exception()  # type: ignore

            if self.result:
                break

        # shutdown tasks
        for task in bg_tasks + start_consuming_tasks:
            task.cancel()

        # clean up registered services
        for service in self.services:
            await self.control_plane.deregister_service(
                service.service_definition.service_name
            )

        # clean up consumers
        for service in self.services:
            await self.message_queue.deregister_consumer(service.as_consumer())

        await self.message_queue.deregister_consumer(human_consumer)
        await self.message_queue.deregister_consumer(self.control_plane.as_consumer())

        # clean up before shutting down mq
        await self.message_queue.cleanup_local(
            message_types=[
                c.message_type
                for c in [s.as_consumer() for s in self.services]
                + [self.control_plane.as_consumer(), human_consumer]
            ]
        )
        mq_task.cancel()

        return self.result or "No result found."<|MERGE_RESOLUTION|>--- conflicted
+++ resolved
@@ -88,12 +88,8 @@
         self.result: Optional[str] = None
 
     @property
-<<<<<<< HEAD
-    def message_queue(self) -> BaseMessageQueue:
-=======
     def message_queue(self) -> SimpleMessageQueue:
         """Message queue."""
->>>>>>> 63ca4d0b
         return self._message_queue
 
     @property
