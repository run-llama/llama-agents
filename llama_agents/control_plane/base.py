--- conflicted
+++ resolved
@@ -23,12 +23,6 @@
 
 
 class BaseControlPlane(MessageQueuePublisherMixin, ABC):
-<<<<<<< HEAD
-    @property
-    @abstractmethod
-    def message_queue(self) -> BaseMessageQueue:
-        """Return associated message queue."""
-=======
     """The control plane for the system.
 
     The control plane is responsible for managing the state of the system, including:
@@ -38,7 +32,11 @@
     - Handling service completion.
     - Launching the control plane server.
     """
->>>>>>> 63ca4d0b
+
+    @property
+    @abstractmethod
+    def message_queue(self) -> BaseMessageQueue:
+        """Return associated message queue."""
 
     @abstractmethod
     def as_consumer(self, remote: bool = False) -> BaseMessageQueueConsumer:
