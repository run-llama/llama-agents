import asyncio
from copy import deepcopy
from pathlib import Path
from unittest import mock

import pytest

from llama_deploy.apiserver.config_parser import (
    Config,
)
from llama_deploy.apiserver.deployment import Deployment, Manager
from llama_deploy.control_plane import ControlPlaneServer
from llama_deploy.message_queues import (
    SimpleRemoteClientMessageQueue,
)


def test_deployment_ctor(data_path: Path) -> None:
    config = Config.from_yaml(data_path / "git_service.yaml")
    with mock.patch("llama_deploy.apiserver.deployment.SOURCE_MANAGERS") as sm_dict:
        sm_dict["git"] = mock.MagicMock()
        d = Deployment(config=config, root_path=Path("."))

        sm_dict["git"].sync.assert_called_once()
        assert d.name == "TestDeployment"
        assert d.path.name == "TestDeployment"
<<<<<<< HEAD
        assert d.thread is None
        assert d._simple_message_queue_task is not None
=======
        assert type(d._queue) is SimpleMessageQueue
>>>>>>> 967d4a77
        assert type(d._control_plane) is ControlPlaneServer
        assert len(d._workflow_services) == 1


def test_deployment_ctor_malformed_config(data_path: Path) -> None:
    config = Config.from_yaml(data_path / "git_service.yaml")
    config.services["test-workflow"].path = None
    with pytest.raises(
        ValueError, match="path field in service definition must be set"
    ):
        Deployment(config=config, root_path=Path("."))


def test_deployment_ctor_skip_default_service(data_path: Path) -> None:
    config = Config.from_yaml(data_path / "git_service.yaml")
    config.services["test-workflow2"] = deepcopy(config.services["test-workflow"])
    config.services["test-workflow2"].source = None

    with mock.patch("llama_deploy.apiserver.deployment.SOURCE_MANAGERS") as sm_dict:
        sm_dict["git"] = mock.MagicMock()
        d = Deployment(config=config, root_path=Path("."))
        assert len(d._workflow_services) == 1


<<<<<<< HEAD
@pytest.mark.asyncio()
async def test_deployment_start(mocked_deployment: Deployment) -> None:
    mocked_deployment._start = mock.AsyncMock()  # type: ignore
    mocked_deployment.start()
    mocked_deployment._start.assert_called_once()


def test_deployment___load_message_queue_default(mocked_deployment: Deployment) -> None:
    q = mocked_deployment._load_message_queue(None)
    assert type(q) is SimpleRemoteClientMessageQueue
    assert q.port == 8001
    assert q.host == "127.0.0.1"


def test_deployment___load_message_queue_not_supported(
    mocked_deployment: Deployment,
) -> None:
    mocked_config = mock.MagicMock(queue_type="does_not_exist")
    with pytest.raises(ValueError, match="Unsupported message queue:"):
        mocked_deployment._load_message_queue(mocked_config)


def test_deployment__load_message_queues(mocked_deployment: Deployment) -> None:
    with mock.patch("llama_deploy.apiserver.deployment.AWSMessageQueue") as m:
        mocked_config = mock.MagicMock(queue_type="aws")
        mocked_config.model_dump.return_value = {"foo": "aws"}
        mocked_deployment._load_message_queue(mocked_config)
        m.assert_called_with(**{"foo": "aws"})

    with mock.patch("llama_deploy.apiserver.deployment.KafkaMessageQueue") as m:
        mocked_config = mock.MagicMock(queue_type="kafka")
        mocked_config.model_dump.return_value = {"foo": "kafka"}
        mocked_deployment._load_message_queue(mocked_config)
        m.assert_called_with(**{"foo": "kafka"})

    with mock.patch("llama_deploy.apiserver.deployment.RabbitMQMessageQueue") as m:
        mocked_config = mock.MagicMock(queue_type="rabbitmq")
        mocked_config.model_dump.return_value = {"foo": "rabbitmq"}
        mocked_deployment._load_message_queue(mocked_config)
        m.assert_called_with(**{"foo": "rabbitmq"})

    with mock.patch("llama_deploy.apiserver.deployment.RedisMessageQueue") as m:
        mocked_config = mock.MagicMock(queue_type="redis")
        mocked_config.model_dump.return_value = {"foo": "redis"}
        mocked_deployment._load_message_queue(mocked_config)
        m.assert_called_with(**{"foo": "redis"})


=======
>>>>>>> 967d4a77
def test_manager_ctor() -> None:
    m = Manager()
    assert str(m._deployments_path) == ".deployments"
    assert len(m._deployments) == 0
    m = Manager(deployments_path=Path("foo"))
    assert str(m._deployments_path) == "foo"
    assert len(m._deployments) == 0


def test_manager_deploy_duplicate(data_path: Path) -> None:
    config = Config.from_yaml(data_path / "git_service.yaml")

    m = Manager()
    m._deployments["TestDeployment"] = mock.MagicMock()

    with pytest.raises(ValueError, match="Deployment already exists: TestDeployment"):
        m.deploy(config)


def test_manager_deploy_maximum_reached(data_path: Path) -> None:
    config = Config.from_yaml(data_path / "git_service.yaml")

    m = Manager(max_deployments=1)
    m._deployments["AnotherDeployment"] = mock.MagicMock()

    with pytest.raises(
        ValueError,
        match="Reached the maximum number of deployments, cannot schedule more",
    ):
        m.deploy(config)


def test_manager_deploy(data_path: Path) -> None:
    config = Config.from_yaml(data_path / "git_service.yaml")
    with mock.patch(
        "llama_deploy.apiserver.deployment.Deployment"
    ) as mocked_deployment:
        m = Manager()
        m.deploy(config)
        mocked_deployment.assert_called_once()


@pytest.mark.asyncio
async def test_manager_serve_loop() -> None:
    m = Manager()
    serve_task = asyncio.create_task(m.serve())
    # Allow the serve task to start
    await asyncio.sleep(0)

    # Check that the task is still running
    assert not serve_task.done()

    # Cancel the task
    serve_task.cancel()
    await serve_task
    assert serve_task.done()
    assert serve_task.exception() is None<|MERGE_RESOLUTION|>--- conflicted
+++ resolved
@@ -24,12 +24,7 @@
         sm_dict["git"].sync.assert_called_once()
         assert d.name == "TestDeployment"
         assert d.path.name == "TestDeployment"
-<<<<<<< HEAD
-        assert d.thread is None
         assert d._simple_message_queue_task is not None
-=======
-        assert type(d._queue) is SimpleMessageQueue
->>>>>>> 967d4a77
         assert type(d._control_plane) is ControlPlaneServer
         assert len(d._workflow_services) == 1
 
@@ -54,7 +49,6 @@
         assert len(d._workflow_services) == 1
 
 
-<<<<<<< HEAD
 @pytest.mark.asyncio()
 async def test_deployment_start(mocked_deployment: Deployment) -> None:
     mocked_deployment._start = mock.AsyncMock()  # type: ignore
@@ -103,8 +97,6 @@
         m.assert_called_with(**{"foo": "redis"})
 
 
-=======
->>>>>>> 967d4a77
 def test_manager_ctor() -> None:
     m = Manager()
     assert str(m._deployments_path) == ".deployments"
