--- conflicted
+++ resolved
@@ -4,11 +4,7 @@
 
 [tool.poetry]
 name = "llama-deploy"
-<<<<<<< HEAD
-version = "0.1.0b15"
-=======
-version = "0.1.0b16"
->>>>>>> 9ddc0dca
+version = "0.1.0b17"
 description = ""
 authors = ["Logan Markewich <logan.markewich@live.com>", "Andrei Fajardo <andrei@runllama.ai>"]
 maintainers = [
