"""
What does the processing loop for the control plane look like?
- check message queue
- handle incoming new tasks
- handle incoming general chats
- handle services returning a completed task
"""

from abc import ABC, abstractmethod

from agentfile.message_consumers.base import BaseMessageQueueConsumer
<<<<<<< HEAD
from agentfile.types import (
    ServiceDefinition,
    FlowDefinition,
    TaskDefinition,
    TaskResult,
)
=======
from agentfile.types import AgentDefinition, FlowDefinition, TaskDefinition, TaskResult
from agentfile.message_publishers.publisher import MessageQueuePublisherMixin
>>>>>>> 4949b97e


class BaseControlPlane(MessageQueuePublisherMixin, ABC):
    @abstractmethod
    def as_consumer(self) -> BaseMessageQueueConsumer:
        """
        Get the consumer for the message queue.

        :return: Consumer for the message queue.
        """
        ...

    @abstractmethod
    async def register_service(self, service_def: ServiceDefinition) -> None:
        """
        Register an service with the control plane.

        :param service_def: Definition of the service.
        """
        ...

    @abstractmethod
    async def deregister_service(self, service_name: str) -> None:
        """
        Deregister a service from the control plane.

        :param service_name: Unique identifier of the service.
        """
        ...

    @abstractmethod
    async def register_flow(self, flow_def: FlowDefinition) -> None:
        """
        Register a flow with the control plane.

        :param flow_def: Definition of the flow.
        """
        ...

    @abstractmethod
    async def deregister_flow(self, flow_id: str) -> None:
        """
        Deregister a flow from the control plane.

        :param flow_id: Unique identifier of the flow.
        """
        ...

    @abstractmethod
    async def create_task(self, task_def: TaskDefinition) -> None:
        """
        Submit a task to the control plane.

        :param task_def: Definition of the task.
        """
        ...

    @abstractmethod
    async def send_task_to_service(self, task_def: TaskDefinition) -> None:
        """
        Send a task to an service.

        :param task_def: Definition of the task.
        """
        ...

    @abstractmethod
    async def handle_service_completion(
        self,
        task_result: TaskResult,
    ) -> None:
        """
        Handle the completion of a task by an service.

        :param task_result: Result of the task.
        """
        ...

    @abstractmethod
    async def get_next_service(self, task_id: str) -> str:
        """
        Get the next service for a task.

        :param task_id: Unique identifier of the task.
        :return: Unique identifier of the next service.
        """
        ...

    @abstractmethod
    async def get_task_state(self, task_id: str) -> dict:
        """
        Get the current state of a task.

        :param task_id: Unique identifier of the task.
        :return: Current state of the task.
        """
        ...

    @abstractmethod
    async def get_all_tasks(self) -> dict:
        """
        Get all tasks.

        :return: All tasks.
        """
        ...

    @abstractmethod
    async def request_user_input(self, task_id: str, message: str) -> None:
        """
        Request input from the user for a task.

        :param task_id: Unique identifier of the task.
        :param message: Message to send to the user.
        """
        ...

    @abstractmethod
    async def handle_user_input(self, task_id: str, user_input: str) -> None:
        """
        Handle the user input for a task.

        :param task_id: Unique identifier of the task.
        :param user_input: Input provided by the user.
        """
        ...<|MERGE_RESOLUTION|>--- conflicted
+++ resolved
@@ -9,17 +9,13 @@
 from abc import ABC, abstractmethod
 
 from agentfile.message_consumers.base import BaseMessageQueueConsumer
-<<<<<<< HEAD
+from agentfile.message_publishers.publisher import MessageQueuePublisherMixin
 from agentfile.types import (
     ServiceDefinition,
     FlowDefinition,
     TaskDefinition,
     TaskResult,
 )
-=======
-from agentfile.types import AgentDefinition, FlowDefinition, TaskDefinition, TaskResult
-from agentfile.message_publishers.publisher import MessageQueuePublisherMixin
->>>>>>> 4949b97e
 
 
 class BaseControlPlane(MessageQueuePublisherMixin, ABC):
