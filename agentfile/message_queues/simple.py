--- conflicted
+++ resolved
@@ -79,7 +79,6 @@
             tags=["QueueMessages"],
         )
 
-<<<<<<< HEAD
     @property
     def client(self) -> BaseMessageQueue:
         from agentfile.message_queues.remote_client import RemoteClientMessageQueue
@@ -87,8 +86,7 @@
         base_url = f"http://{self.host}:{self.port}"
         return RemoteClientMessageQueue(base_url=base_url)
 
-=======
->>>>>>> 3cc62c73
+
     def _select_consumer(self, message: QueueMessage) -> BaseMessageQueueConsumer:
         """Select a single consumer to publish a message to."""
         message_type_str = message.type
