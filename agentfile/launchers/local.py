--- conflicted
+++ resolved
@@ -88,14 +88,9 @@
                 publisher_id=self.publisher_id,
                 type="control_plane",
                 action=ActionTypes.NEW_TASK,
-<<<<<<< HEAD
                 data=TaskDefinition(input=initial_task).dict(),
-            )
-=======
-                data=TaskDefinition(input=initial_task).model_dump(),
             ),
             callback=self.publish_callback,
->>>>>>> 6e8c6740
         )
 
         # register each agent to the control plane
